--- conflicted
+++ resolved
@@ -155,13 +155,10 @@
                         "id": nodes_created[0][0].id,
                         "kwargs": {},
                         "type": "SOURCE",
-<<<<<<< HEAD
-                        "worker_id": None,
-                        "instance_id": None,
-                        "committed": False,
-=======
-                        "package": "chimerapy-orchestrator",
->>>>>>> 6007bda1
+                        "worker_id": None,
+                        "instance_id": None,
+                        "committed": False,
+                        "package": "chimerapy-orchestrator",
                     },
                     {
                         "name": "ShowWindow",
@@ -169,13 +166,10 @@
                         "id": nodes_created[0][1].id,
                         "kwargs": {},
                         "type": "SINK",
-<<<<<<< HEAD
-                        "worker_id": None,
-                        "instance_id": None,
-                        "committed": False,
-=======
-                        "package": "chimerapy-orchestrator",
->>>>>>> 6007bda1
+                        "worker_id": None,
+                        "instance_id": None,
+                        "committed": False,
+                        "package": "chimerapy-orchestrator",
                     },
                 ],
                 "edges": [
@@ -198,13 +192,10 @@
                         "id": nodes_created[1][0].id,
                         "kwargs": {},
                         "type": "SOURCE",
-<<<<<<< HEAD
-                        "worker_id": None,
-                        "instance_id": None,
-                        "committed": False,
-=======
-                        "package": "chimerapy-orchestrator",
->>>>>>> 6007bda1
+                        "worker_id": None,
+                        "instance_id": None,
+                        "committed": False,
+                        "package": "chimerapy-orchestrator",
                     },
                     {
                         "name": "ShowWindow",
@@ -212,13 +203,10 @@
                         "id": nodes_created[1][1].id,
                         "kwargs": {},
                         "type": "SINK",
-<<<<<<< HEAD
-                        "worker_id": None,
-                        "instance_id": None,
-                        "committed": False,
-=======
-                        "package": "chimerapy-orchestrator",
->>>>>>> 6007bda1
+                        "worker_id": None,
+                        "instance_id": None,
+                        "committed": False,
+                        "package": "chimerapy-orchestrator",
                     },
                 ],
                 "edges": [

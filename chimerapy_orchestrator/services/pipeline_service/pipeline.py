<<<<<<< HEAD
from typing import Any, Dict, List, Tuple
=======
from typing import Any, Dict, Optional
>>>>>>> 6007bda1

import chimerapy as cp
import networkx as nx

from chimerapy_orchestrator.models.pipeline_config import (
    ChimeraPyPipelineConfig,
)
from chimerapy_orchestrator.models.pipeline_models import WrappedNode
from chimerapy_orchestrator.models.registry_models import NodeType
from chimerapy_orchestrator.registry import get_registered_node
from chimerapy_orchestrator.utils import uuid


class NotADagError(ValueError):
    def __init__(self, edge: Dict[str, WrappedNode]) -> None:
        src_identifier = self._get_identifier(edge["source"])
        sink_identifier = self._get_identifier(edge["sink"])
        msg = f"Adding edge {src_identifier} -> {sink_identifier} would create a cycle"
        super().__init__(msg)

    @staticmethod
    def _get_identifier(wrapped_node: WrappedNode) -> str:
        return f"{wrapped_node.NodeClass.__name__}:{wrapped_node.id}"


class EdgeNotFoundError(nx.NetworkXError):
    def __init__(self, edge_id: str) -> None:
        msg = f"Edge {edge_id} does not exist in the pipeline"
        super().__init__(msg)


class Pipeline(nx.DiGraph):
    """A directed graph representing a ChimeraPy pipeline without instantiated nodes."""

    def __init__(self, name: str, description: str = "A pipeline") -> None:
        super().__init__()
        self.id = uuid()
        self.name = name
        self.instantiated = False
        self.committed = False
        self.description = description or "A pipeline"
        self.chimerapy_graph = None

    def add_node(
        self,
        node_name: str,
        node_package: Optional[str] = None,
        **kwargs: Dict[str, Any],
    ) -> WrappedNode:
        """Adds a node to the pipeline_service."""
        wrapped_node = get_registered_node(
            node_name, package=node_package
        ).clone(**kwargs)
        super().add_node(wrapped_node.id, wrapped_node=wrapped_node)
        return wrapped_node

    def remove_node(self, node_id: str) -> WrappedNode:
        """Removes a node from the pipeline_service."""
        if node_id not in self.nodes:
            raise ValueError(f"{node_id} does not exist in the pipeline")

        wrapped_node = self.nodes[node_id]["wrapped_node"]
        super().remove_node(node_id)
        return wrapped_node

    def add_edge(
        self, source: str, sink: str, *, edge_id: str = None
    ) -> Dict[str, WrappedNode]:
        """Adds an edge to the pipeline_service."""
        for node in (source, sink):
            if node not in self.nodes:
                raise ValueError(f"{node} is not a valid node")
        edge = {}
        for node_id, data in self.nodes(data=True):
            wrapped_node: WrappedNode = data["wrapped_node"]
            if node_id == source:
                node_type = wrapped_node.node_type

                if node_type not in {NodeType.SOURCE, NodeType.STEP}:
                    raise ValueError(
                        f"{node_id}:{wrapped_node.NodeClass.__name__} is not a valid source node"
                    )
                edge["source"] = wrapped_node

            elif node_id == sink:
                node_type = wrapped_node.node_type

                if node_type not in {NodeType.SINK, NodeType.STEP}:
                    raise ValueError(
                        f"{node_id}:{wrapped_node.NodeClass.__name__} is not a valid sink node"
                    )

                edge["sink"] = wrapped_node

        if not self.has_edge(source, sink):
            super().add_edge(
                source,
                sink,
                **{
                    "id": edge_id or uuid(),
                },
            )

        if not self.is_dag():
            super().remove_edge(source, sink)
            raise NotADagError(edge)

        return edge

    def remove_edge(
        self, source: str, sink: str, *, edge_id: str = None
    ) -> Dict[str, WrappedNode]:
        """Removes an edge from the pipeline_service."""
        for node in (source, sink):
            if node not in self.nodes:
                raise ValueError(f"{node} is not a valid node")

        src_wrapped_node = self.nodes[source]["wrapped_node"]
        dst_wrapped_node = self.nodes[sink]["wrapped_node"]

        if self.has_edge(source, sink):
            if (
                edge_id is not None
                and not self.edges[(source, sink)]["id"] == edge_id
            ):
                raise ValueError(
                    f"Edge {source} -> {sink} does not have id {edge_id}"
                )

            super().remove_edge(source, sink)
        else:
            raise EdgeNotFoundError(edge_id)

        return {"source": src_wrapped_node, "sink": dst_wrapped_node}

    def is_dag(self) -> bool:
        """Returns True if the pipeline_service is a DAG, False otherwise."""
        return nx.is_directed_acyclic_graph(self)

    def doesnot_have_worker_mapping(self) -> bool:
        for _, data in self.nodes(data=True):
            wrapped_node: WrappedNode = data["wrapped_node"]
            if wrapped_node.worker_id is None:
                return True

    def assign_commit_success(self):
        for _, data in self.nodes(data=True):
            wrapped_node: WrappedNode = data["wrapped_node"]
            wrapped_node.committed = True
        return self.to_web_json()

    def instantiate(self, updater):
        """Instantiates the nodes in the pipeline"""
        for _, data in self.nodes(data=True):
            wrapped_node: WrappedNode = data["wrapped_node"]
            wrapped_node.instantiate()
            updater(self.to_web_json())

        self.instantiated = True

    async def commit(
        self, updater, committer
    ) -> Tuple[nx.DiGraph, Dict[str, List[str]]]:
        """Instantiates the pipeline_service."""
        worker_graph_mapping = {}

        for _, data in self.nodes(data=True):
            wrapped_node: WrappedNode = data["wrapped_node"]

            if wrapped_node.worker_id not in worker_graph_mapping:
                worker_graph_mapping[wrapped_node.worker_id] = []

            worker_graph_mapping[wrapped_node.worker_id].append(
                wrapped_node.instance_id
            )
        print(worker_graph_mapping)
        chimerapy_graph = cp.Graph()
        for _, data in self.nodes(data=True):
            wrapped_node: WrappedNode = data["wrapped_node"]
            chimerapy_graph.add_node(wrapped_node.instance)

        updater(self.to_web_json())

        for (source, sink, _) in self.edges(data=True):
            src_wrapped_node = self.nodes[source]["wrapped_node"]
            sink_wrapped_node = self.nodes[sink]["wrapped_node"]
            chimerapy_graph.add_edge(
                src_wrapped_node.instance, sink_wrapped_node.instance
            )

        await committer(chimerapy_graph, worker_graph_mapping)
        self.committed = True

    async def assign_worker(self, node_id, worker_id):
        wrapped_node = self.nodes[node_id]["wrapped_node"]
        wrapped_node.worker_id = worker_id

    def __repr__(self) -> str:
        return f"Pipeline<{self.name}>"

    def to_web_json(self) -> Dict[str, Any]:
        """Returns a JSON representation of the pipeline_service for the web interface."""
        return {
            "id": self.id,
            "name": self.name,
            "instantiated": self.instantiated,
            "committed": self.committed,
            "description": self.description,
            "nodes": [
                data["wrapped_node"].to_web_node().dict()
                for node_id, data in self.nodes(data=True)
            ],
            "edges": [
                {"source": source, "sink": sink, "id": data["id"]}
                for (source, sink, data) in self.edges(data=True)
            ],
        }

    @classmethod
    def from_pipeline_config(
        cls, config: ChimeraPyPipelineConfig
    ) -> "Pipeline":
        """Creates a pipeline_service from a ChimeraPyPipelineConfig."""
        pipeline = cls(config.name, config.description)
        node_to_names = {}
        for node in config.nodes:
            wrapped_node = pipeline.add_node(
                node.registry_name, node.package, **node.kwargs
            )
            node_to_names[node.name] = wrapped_node
        for edge in config.adj:
            source, sink = edge
            pipeline.add_edge(node_to_names[source].id, node_to_names[sink].id)

        return pipeline<|MERGE_RESOLUTION|>--- conflicted
+++ resolved
@@ -1,8 +1,4 @@
-<<<<<<< HEAD
-from typing import Any, Dict, List, Tuple
-=======
-from typing import Any, Dict, Optional
->>>>>>> 6007bda1
+from typing import Any, Dict, List, Optional, Tuple
 
 import chimerapy as cp
 import networkx as nx

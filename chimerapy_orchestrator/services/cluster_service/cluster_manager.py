--- conflicted
+++ resolved
@@ -3,38 +3,28 @@
 from chimerapy.manager import Manager
 from chimerapy.states import ManagerState
 
-<<<<<<< HEAD
-from chimerapy_orchestrator.services.pipeline_service import Pipelines
-from chimerapy_orchestrator.utils import uuid
-=======
 from chimerapy_orchestrator.models.cluster_models import UpdateMessage
 from chimerapy_orchestrator.services.cluster_service.updates_broadcaster import (
     ClusterUpdatesBroadCaster,
 )
->>>>>>> e5801784
 
 
 class ClusterManager:
-    def __init__(self, pipeline_service: Pipelines, **manager_kwargs):
-        """A service for managing the cluster manager."""
-        kwargs = {
-            "logdir": "logs",
-            "port": 9000,
-            "max_num_of_workers": 50,
-            "publish_logs_via_zmq": False,
-            "enable_api": True,
-        }
-        manager_kwargs.pop("enable_api", None)
-        kwargs.update(manager_kwargs)
-        # Here, we want to refactor this after we have a
+    def __init__(
+        self,
+        logdir: str,
+        port: int = 9000,
+        max_num_of_workers: int = 50,
+        publish_logs_via_zmq: bool = False,
+    ):
+        self._manager = Manager(
+            logdir=logdir,
+            port=port,
+            max_num_of_workers=max_num_of_workers,
+            publish_logs_via_zmq=publish_logs_via_zmq,
+            enable_api=True,
+        )  # Here, we want to refactor this after we have a
         # better understanding of the Manager class into a duck-typed interface.
-<<<<<<< HEAD
-        self._manager = Manager(**kwargs)
-
-        self._pipeline_service = pipeline_service
-
-        self.committed_pipeline = None
-=======
         self._updates_broadcaster = ClusterUpdatesBroadCaster(
             self._manager.host, self._manager.port
         )
@@ -46,7 +36,6 @@
     @property
     def port(self):
         return self._manager.port
->>>>>>> e5801784
 
     def get_network(self) -> ManagerState:
         """Get the current state of the network."""
@@ -75,40 +64,6 @@
         """Check if the manager has shutdown."""
         return self._manager.has_shutdown
 
-<<<<<<< HEAD
-    def commit_pipeline(self, pipeline_id: str) -> None:
-        """Commit a pipeline to the manager."""
-        self._pipeline_service.get_pipeline(pipeline_id)
-
-    @staticmethod
-    def is_cluster_update_message(msg: Dict[str, Any]) -> bool:
-        """Check if a message is a network update message."""
-        return msg.get("signal") in [
-            MANAGER_MESSAGE.NETWORK_STATUS_UPDATE.value,
-            MANAGER_MESSAGE.NODE_STATUS_UPDATE.value,
-        ]
-
-    @staticmethod
-    def get_network_update_signal() -> int:
-        """Generate a network update message."""
-        return MANAGER_MESSAGE.NETWORK_STATUS_UPDATE.value
-
-    @staticmethod
-    def is_cluster_shutdown_message(msg: Dict[str, Any]) -> bool:
-        """Check if a message is a network shutdown message."""
-        return msg.get("signal") == GENERAL_MESSAGE.SHUTDOWN.value
-
-    @staticmethod
-    def connect_payload(client_id: str) -> Dict[str, Any]:
-        """Create a payload for registering a ws client to the manager."""
-        return {
-            "signal": GENERAL_MESSAGE.CLIENT_REGISTER.value,
-            "data": {"client_id": client_id},
-            "ok": True,
-            "uuid": uuid(),
-        }
-=======
     def is_sentinel(self, msg: str):
         """Check if the message is a sentinel message."""
-        return msg == self._updates_broadcaster._sentinel
->>>>>>> e5801784
+        return msg == self._updates_broadcaster._sentinel
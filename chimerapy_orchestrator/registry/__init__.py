--- conflicted
+++ resolved
@@ -157,19 +157,6 @@
         filter(lambda x: x not in discovered_nodes, plugin_registry.keys())
     )
 
-<<<<<<< HEAD
-def get_node_type(wrapped_node: "WrappedNode") -> NodeType:
-    """Returns the type of a WrappedNode."""
-    if wrapped_node.registry_name in source_nodes:
-        return NodeType.SOURCE
-    elif wrapped_node.registry_name in sink_nodes:
-        return NodeType.SINK
-    elif wrapped_node.registry_name in step_nodes:
-        return NodeType.STEP
-    else:
-        raise ValueError(f"{wrapped_node} is not a registered ChimeraPy Node")
-=======
 
 load_registry_from_entrypoints()
-check_registry("chimerapy-orchestrator")
->>>>>>> 6007bda1
+check_registry("chimerapy-orchestrator")
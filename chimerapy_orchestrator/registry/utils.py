from typing import Optional, Type

from chimerapy import Node

from chimerapy_orchestrator.models.pipeline_models import NodeType, WrappedNode


def source_node(cls=None, *, name=None, add_to_registry=False):
    """Registers a source node."""
    if cls is not None:
        return RegistersChimeraPyNode(
            name, NodeType.SOURCE, add_to_registry=add_to_registry
        )(cls)
    else:
        return RegistersChimeraPyNode(
            name, NodeType.SOURCE, add_to_registry=add_to_registry
        )


def sink_node(cls=None, *, name=None, add_to_registry=False):
    """Register a sink node."""

    if cls is not None:
        return RegistersChimeraPyNode(
            name, NodeType.SINK, add_to_registry=add_to_registry
        )(cls)
    else:
        return RegistersChimeraPyNode(
            name, NodeType.SINK, add_to_registry=add_to_registry
        )


def step_node(cls=None, *, name=None, add_to_registry=False):
    """Register a step node."""

    if cls is not None:
        return RegistersChimeraPyNode(
            name, NodeType.STEP, add_to_registry=add_to_registry
        )(cls)
    else:
        return RegistersChimeraPyNode(
            name, NodeType.STEP, add_to_registry=add_to_registry
        )


class RegistersChimeraPyNode:
    """Registers a ChimeraPy Node."""

    def __init__(
        self,
        name: Optional[str],
        node_type: NodeType,
        add_to_registry: bool = False,
    ) -> None:
        self.name = name
        self.type = node_type
        self.add_to_registry = add_to_registry

    def __call__(self, node_class: Type[Node]):
        from chimerapy_orchestrator.registry import discovered_nodes

        if not issubclass(node_class, Node):
            raise TypeError(f"{node_class} is not a ChimeraPy Node")

        if self.name is None:
            name = node_class.__name__
        else:
            name = self.name

        wrapped_node = WrappedNode.from_node_class(
            node_class,
            node_type=self.type,
            registry_name=name,
        )

        qualified_name = f"{node_class.__module__}:{node_class.__name__}"

        discovered_nodes.add_imported_node(qualified_name, wrapped_node)

        if self.add_to_registry:
            discovered_nodes.add_node(
                wrapped_node.registry_name, wrapped_node, add_to_default=True
            )

<<<<<<< HEAD
        wrapped_node = WrappedNode.from_node_class(node_class, registry_name=name)
        self.registry[name] = wrapped_node
=======
>>>>>>> 6007bda1
        return node_class<|MERGE_RESOLUTION|>--- conflicted
+++ resolved
@@ -82,9 +82,4 @@
                 wrapped_node.registry_name, wrapped_node, add_to_default=True
             )
 
-<<<<<<< HEAD
-        wrapped_node = WrappedNode.from_node_class(node_class, registry_name=name)
-        self.registry[name] = wrapped_node
-=======
->>>>>>> 6007bda1
         return node_class
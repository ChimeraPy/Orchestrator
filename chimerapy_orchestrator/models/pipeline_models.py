--- conflicted
+++ resolved
@@ -51,7 +51,6 @@
         default=None, description="The type of the node."
     )
 
-<<<<<<< HEAD
     worker_id: Optional[str] = Field(
         default=None,
         description="The id of the worker once the node get committed.",
@@ -65,10 +64,10 @@
     committed: bool = Field(
         default=False,
         description="Whether the node has been committed to a worker.",
-=======
+    )
+
     package: Optional[str] = Field(
         default=None, description="The package that registered this node."
->>>>>>> 6007bda1
     )
 
     class Config:
@@ -107,7 +106,6 @@
         default_factory=uuid, description="The id of the node."
     )
 
-<<<<<<< HEAD
     worker_id: Optional[str] = Field(
         default=None,
         description="The id of the worker once the node get committed.",
@@ -116,17 +114,20 @@
     committed: bool = Field(
         default=False,
         description="Whether the node has been committed to a worker.",
-=======
+    )
+
     node_type: Optional[NodeType] = Field(
         default=None, description="The type of the node."
->>>>>>> 6007bda1
     )
 
     registry_name: str = Field(
         ..., description="The name of the node in the registry."
     )
 
-<<<<<<< HEAD
+    package: Optional[str] = Field(
+        default=None, description="The package that registered this node."
+    )
+
     @property
     def name(self):
         return self.instance.name if self.instance else self.NodeClass.__name__
@@ -134,11 +135,6 @@
     @property
     def instance_id(self) -> Optional[str]:
         return self.instance.id if self.instance else None
-=======
-    package: Optional[str] = Field(
-        default=None, description="The package that registered this node."
-    )
->>>>>>> 6007bda1
 
     @property
     def instantiated(self) -> bool:
@@ -151,13 +147,6 @@
 
     def clone(self, **kwargs) -> "WrappedNode":
         """Creates a new WrappedNode from another one."""
-<<<<<<< HEAD
-        return WrappedNode(NodeClass=self.NodeClass, registry_name=self.registry_name, kwargs=kwargs)
-
-    @classmethod
-    def from_node_class(
-        cls, NodeClass: Type[Node], registry_name, kwargs=None
-=======
         if kwargs is None:
             kwargs = {}
         if kwargs == {}:
@@ -177,41 +166,27 @@
         node_type: NodeType,
         registry_name: str,
         kwargs: Optional[Dict[str, Any]] = None,
->>>>>>> 6007bda1
     ) -> "WrappedNode":
         if kwargs is None:
             kwargs = {}
-
-<<<<<<< HEAD
-        wrapped_node = cls(NodeClass=NodeClass, registry_name=registry_name, ekwargs=kwargs)
-=======
-        wrapped_node = cls(
+        return WrappedNode(
             NodeClass=NodeClass,
-            kwargs=kwargs,
             node_type=node_type,
             registry_name=registry_name,
-        )
->>>>>>> 6007bda1
-
-        return wrapped_node
+            kwargs=kwargs,
+        )
 
     def to_web_node(self, name: str = None) -> WebNode:
         return WebNode(
             name=name or self.NodeClass.__name__,
-<<<<<<< HEAD
             registry_name=self.registry_name or self.NodeClass.__name__,
             id=self.id,
-            type=get_node_type(self),
+            type=self.node_type,
             worker_id=self.worker_id,
             instance_id=self.instance_id,
             committed=self.committed,
-=======
-            registry_name=self.registry_name,
-            id=self.id,
-            type=self.node_type,
             package=self.package,
             kwargs=self.kwargs,
->>>>>>> 6007bda1
         )
 
     def __repr__(self):

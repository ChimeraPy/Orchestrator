import importlib
from typing import Any, ClassVar, Dict, List, Optional, Type

from chimerapy.node import Node
from pydantic import BaseModel, ConfigDict, Field

from chimerapy_orchestrator.models.pipeline_config import (
    ChimeraPyPipelineConfig,
)
from chimerapy_orchestrator.models.registry_models import NodeType
from chimerapy_orchestrator.node_attributes.attributes_parser import (
    NodeAttributeMeta,
    get_node_class_params,
)
from chimerapy_orchestrator.registry import plugin_registry
from chimerapy_orchestrator.utils import uuid


class PipelineRequest(BaseModel):
    """A request to create a pipeline."""

    name: Optional[str] = Field(
        default=None, description="The name of the pipeline."
    )

    description: Optional[str] = Field(
        default=None, description="The description of the pipeline."
    )

    config: Optional[ChimeraPyPipelineConfig] = Field(
        default=None,
        description="The configuration of the pipeline.",
    )

    model_config: ClassVar[ConfigDict] = ConfigDict(extra="forbid")


class WebNode(BaseModel):
    """A node for the web interface."""

    name: str = Field(..., description="The name of the node.")

    registry_name: str = Field(
        ..., description="The name of the node in the registry."
    )

    id: Optional[str] = Field(default=None, description="The id of the node.")

    kwargs: Optional[Dict[str, Any]] = Field(
        default={}, description="The kwargs of the node."
    )

    type: Optional[NodeType] = Field(
        default=None, description="The type of the node."
    )

    package: Optional[str] = Field(
        default=None, description="The package that registered this node."
    )

    worker_id: Optional[str] = Field(
        default=None, description="The id of the worker that runs this node."
    )

<<<<<<< HEAD
    attributes_meta: Dict[str, NodeAttributeMeta] = Field(
        default={}, description="The meta data of the attributes."
    )

    class Config:
        allow_extra = False
=======
    model_config: ClassVar[ConfigDict] = ConfigDict(extra="forbid")
>>>>>>> 5f7df37e


class WebEdge(BaseModel):
    """An edge for the web interface."""

    id: Optional[str] = Field(
        default_factory=uuid, description="The id of the edge."
    )

    source: WebNode = Field(..., description="The source node of the edge.")

    sink: WebNode = Field(..., description="The target node of the edge.")

    model_config: ClassVar[ConfigDict] = ConfigDict(extra="forbid")


class WrappedNode(BaseModel):
    """A wrapper for a node."""

    NodeClass: Type[Node] = Field(..., description="The node to be wrapped.")

    instance: Optional[Node] = Field(
        default=None, description="The instance for this wrapped node"
    )

    kwargs: Dict[str, Any] = Field(
        default={}, description="The kwargs to be passed to the node."
    )

    id: Optional[str] = Field(
        default_factory=uuid, description="The id of the node."
    )

    node_type: Optional[NodeType] = Field(
        default=None, description="The type of the node."
    )

    registry_name: str = Field(
        ..., description="The name of the node in the registry."
    )

    package: Optional[str] = Field(
        default=None, description="The package that registered this node."
    )

    name: Optional[str] = Field(
        default=None, description="The name of the node."
    )

    worker_id: Optional[str] = Field(
        default=None, description="The id of the worker that runs this node."
    )

    attributes_meta: Dict[str, NodeAttributeMeta] = Field(
        default={}, description="The meta data of the attributes."
    )

    @property
    def instantiated(self) -> bool:
        return self.instance is not None

    def instantiate(self, **kwargs) -> Node:
        """Instantiates the node."""
        kwargs = {**self.kwargs, **kwargs}

        if "name" not in kwargs:
            kwargs["name"] = self.name or self.NodeClass.__name__

        self.instance = self.NodeClass(**kwargs)
        return self.instance

    def clone(self, **kwargs) -> "WrappedNode":
        """Creates a new WrappedNode from another one."""
        if kwargs is None:
            kwargs = {}
        if kwargs == {}:
            kwargs = self.kwargs
        return WrappedNode(
            name=self.name,
            NodeClass=self.NodeClass,
            node_type=self.node_type,
            registry_name=self.registry_name,
            kwargs=kwargs,
            package=self.package,
            worker_id=self.worker_id,
            attributes_meta={
                name: param.copy(deep=True)
                for name, param in self.attributes_meta.items()
            },
        )

    @classmethod
    def from_node_class(
        cls,
        NodeClass: Type[Node],
        node_type: NodeType,
        registry_name: str,
        kwargs: Optional[Dict[str, Any]] = None,
    ) -> "WrappedNode":
        if kwargs is None:
            kwargs = {}

        wrapped_node = cls(
            NodeClass=NodeClass,
            name=NodeClass.__name__,
            kwargs=kwargs,
            node_type=node_type,
            registry_name=registry_name,
            attributes_meta=get_node_class_params(NodeClass),
        )

        return wrapped_node

    def to_web_node(self) -> WebNode:
        return WebNode(
            name=self.name or self.NodeClass.__name__,
            registry_name=self.registry_name,
            id=self.id,
            type=self.node_type,
            package=self.package,
            kwargs=self.kwargs,
            worker_id=self.worker_id,
            attributes_meta={
                name: param.copy(deep=True)
                for name, param in self.attributes_meta.items()
            },
        )

    def update_from_web_node(self, web_node: WebNode) -> None:
        if self.instantiated:
            raise RuntimeError("Cannot update instantiated node.")

        if self.id != web_node.id:
            raise ValueError("Cannot update node with different id.")

        self.name = web_node.name
        self.kwargs = web_node.kwargs
        self.node_type = web_node.type
        self.registry_name = web_node.registry_name
        self.package = web_node.package
        self.worker_id = web_node.worker_id

    def __repr__(self):
        return f"<WrappedNode: {self.NodeClass.__name__}>"

    model_config: ClassVar[ConfigDict] = ConfigDict(
        extra="forbid", arbitrary_types_allowed=True
    )


class NodesPlugin(BaseModel):
    """A plugin that can be installed."""

    name: str = Field(..., description="The name of the plugin.")

    package: str = Field(..., description="The package of the plugin.")

    nodes: List[str] = Field(
        ..., description="The nodes that this plugin provides."
    )

    description: Optional[str] = Field(
        default=None, description="The description of the plugin."
    )

    version: str = Field(..., description="The version of the plugin.")

    @classmethod
    def from_plugin_registry(cls, package_name):
        if package_name not in plugin_registry:
            raise ValueError(f"Plugin {package_name} not found in registry.")

        nodes = plugin_registry[package_name]["nodes"]
        description = plugin_registry[package_name].get("description", None)
        node_names = [name.rsplit(":")[-1] for name in nodes]
        try:
            version = importlib.metadata.version(package_name)
        except importlib.metadata.PackageNotFoundError:
            version = "N/A"

        return cls(
            name=package_name,
            package=package_name,
            nodes=node_names,
            version=version,
            description=description,
        )

    model_config: ClassVar[ConfigDict] = ConfigDict(extra="forbid")<|MERGE_RESOLUTION|>--- conflicted
+++ resolved
@@ -1,9 +1,9 @@
 import importlib
 from typing import Any, ClassVar, Dict, List, Optional, Type
 
+from pydantic import BaseModel, ConfigDict, Field
+
 from chimerapy.node import Node
-from pydantic import BaseModel, ConfigDict, Field
-
 from chimerapy_orchestrator.models.pipeline_config import (
     ChimeraPyPipelineConfig,
 )
@@ -62,16 +62,11 @@
         default=None, description="The id of the worker that runs this node."
     )
 
-<<<<<<< HEAD
     attributes_meta: Dict[str, NodeAttributeMeta] = Field(
         default={}, description="The meta data of the attributes."
     )
 
-    class Config:
-        allow_extra = False
-=======
     model_config: ClassVar[ConfigDict] = ConfigDict(extra="forbid")
->>>>>>> 5f7df37e
 
 
 class WebEdge(BaseModel):

import asyncio
import concurrent.futures
import signal
from contextlib import asynccontextmanager
from types import FrameType

from fastapi import FastAPI

from chimerapy_orchestrator.init_services import get, initialize, teardown
from chimerapy_orchestrator.routers.cluster_router import ClusterRouter
from chimerapy_orchestrator.routers.pipeline_router import PipelineRouter


@asynccontextmanager
async def lifespan(app: "Orchestrator"):
    default_sigint_handler = signal.getsignal(signal.SIGINT)
    cluster_service = get("cluster_manager")
    task1 = asyncio.create_task(cluster_service.start_updates_broadcaster())

    def shutdown():
        teardown()
        if not task1.done():
            task1.cancel()

    def shutdown_on_sigint(signum: int, frame: FrameType = None):
        shutdown()
        default_sigint_handler(signum, frame)

    signal.signal(signal.SIGINT, shutdown_on_sigint)
    yield
    shutdown()


class Orchestrator(FastAPI):
    def __init__(self, **kwargs):
        super().__init__(**kwargs)
<<<<<<< HEAD

        # Services
        self.pipelines = Pipelines()
        self.cluster_manager = ClusterManager(
            pipeline_service=self.pipelines,
            logdir=config.cluster_manager_logdir,
            port=config.cluster_manager_port,
            max_num_of_workers=config.cluster_manager_max_num_of_workers,
        )

        # Routers
        self.include_router(PipelineRouter(self.pipelines))
        self.include_router(ClusterRouter(self.cluster_manager))
=======
        cluster_manager = get("cluster_manager")
        pipelines = get("pipelines")
        self.include_router(PipelineRouter(pipelines))
        self.include_router(ClusterRouter(cluster_manager))
>>>>>>> 622ff3ca


def create_orchestrator_app() -> "Orchestrator":
    with concurrent.futures.ThreadPoolExecutor() as pool:  # This had to be done because uvicorn blocks the event loop
        pool.submit(initialize)

    orchestrator = Orchestrator(lifespan=lifespan)
    return orchestrator<|MERGE_RESOLUTION|>--- conflicted
+++ resolved
@@ -34,26 +34,10 @@
 class Orchestrator(FastAPI):
     def __init__(self, **kwargs):
         super().__init__(**kwargs)
-<<<<<<< HEAD
-
-        # Services
-        self.pipelines = Pipelines()
-        self.cluster_manager = ClusterManager(
-            pipeline_service=self.pipelines,
-            logdir=config.cluster_manager_logdir,
-            port=config.cluster_manager_port,
-            max_num_of_workers=config.cluster_manager_max_num_of_workers,
-        )
-
-        # Routers
-        self.include_router(PipelineRouter(self.pipelines))
-        self.include_router(ClusterRouter(self.cluster_manager))
-=======
         cluster_manager = get("cluster_manager")
         pipelines = get("pipelines")
         self.include_router(PipelineRouter(pipelines))
         self.include_router(ClusterRouter(cluster_manager))
->>>>>>> 622ff3ca
 
 
 def create_orchestrator_app() -> "Orchestrator":

<script lang="ts">
	import { getIconPath } from '$lib/Icons';
	import type { IconType } from '$lib/Icons';
	import { Tooltip } from 'flowbite-svelte';

	import { createEventDispatcher } from 'svelte';
<<<<<<< HEAD
	import {Icons} from "$lib/Icons";
=======
	import { Icons } from '$lib/Icons';
>>>>>>> 6007bda1

	export let icons: IconType[] = [];
	export let title: string = 'Menu';
	export let backgroundClass: string = 'bg-green-800';

	const dispatch = createEventDispatcher();

	function dispatchEvent(event: string) {
		dispatch(event);
	}

	function getPaths(iconType: Icons) {
		const paths = getIconPath(iconType);
		return Array.isArray(paths) ? paths : [paths];
	}
</script>

<div class="p-2 h-10 w-full {backgroundClass} text-white">
	<div class="flex flex-row justify-between">
		<h2>{title}</h2>
		<div class="flex flex-row">
			{#each icons as icon, index}
				<span
					role="button"
					class="mr-{index === icons.length - 1 ? 0 : 2}
						   hover:text-gray-900
						   text-xl
						   {icon.disabled ? 'pointer-events-none' : 'pointer-events-auto'}
						   {icon.disabled ? 'opacity-50' : 'opacity-100'}"
					on:click={() => dispatchEvent(icon.dispatchEventName || icon.type)}
				>
					<svg
						xmlns="http://www.w3.org/2000/svg"
						viewBox="0 0 24 24"
<<<<<<< HEAD
						fill="{icon.fill || 'currentColor'}"
						stroke="currentColor"
						class="w-6 h-6"
						stroke-width="{icon.strokeWidth || 0.5}"
					>
						{#each getPaths(icon.type) as iconPath}
							<path stroke-linecap="round"
								  stroke-linejoin="round"
							d={iconPath} />
=======
						fill={icon.fill || 'currentColor'}
						stroke="currentColor"
						class="w-6 h-6"
						stroke-width={icon.strokeWidth || 0.5}
					>
						{#each getPaths(icon.type) as iconPath}
							<path stroke-linecap="round" stroke-linejoin="round" d={iconPath} />
>>>>>>> 6007bda1
						{/each}
					</svg>
					{#if icon.tooltip}
						<Tooltip style={'dark'}>
							{icon.tooltip}
						</Tooltip>
					{/if}
				</span>
			{/each}
		</div>
	</div>
</div><|MERGE_RESOLUTION|>--- conflicted
+++ resolved
@@ -4,11 +4,7 @@
 	import { Tooltip } from 'flowbite-svelte';
 
 	import { createEventDispatcher } from 'svelte';
-<<<<<<< HEAD
-	import {Icons} from "$lib/Icons";
-=======
 	import { Icons } from '$lib/Icons';
->>>>>>> 6007bda1
 
 	export let icons: IconType[] = [];
 	export let title: string = 'Menu';
@@ -43,17 +39,6 @@
 					<svg
 						xmlns="http://www.w3.org/2000/svg"
 						viewBox="0 0 24 24"
-<<<<<<< HEAD
-						fill="{icon.fill || 'currentColor'}"
-						stroke="currentColor"
-						class="w-6 h-6"
-						stroke-width="{icon.strokeWidth || 0.5}"
-					>
-						{#each getPaths(icon.type) as iconPath}
-							<path stroke-linecap="round"
-								  stroke-linejoin="round"
-							d={iconPath} />
-=======
 						fill={icon.fill || 'currentColor'}
 						stroke="currentColor"
 						class="w-6 h-6"
@@ -61,7 +46,6 @@
 					>
 						{#each getPaths(icon.type) as iconPath}
 							<path stroke-linecap="round" stroke-linejoin="round" d={iconPath} />
->>>>>>> 6007bda1
 						{/each}
 					</svg>
 					{#if icon.tooltip}

--- conflicted
+++ resolved
@@ -126,7 +126,6 @@
 	pipeline: Pipeline;
 }
 
-<<<<<<< HEAD
 export interface EditablePipelineNode {
 	name: string;
 	worker_id: string|null;
@@ -137,10 +136,10 @@
 	name: string;
 	description: string;
 	nodes: EditablePipelineNode[];
-=======
+}
+
 export interface NodeSourceCode {
 	module: string;
 	source_code: string;
 	doc: string | null;
->>>>>>> ca2fbb36
 }
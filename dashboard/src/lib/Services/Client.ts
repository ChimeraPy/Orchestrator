import type { Result } from 'ts-monads/lib/Result';
<<<<<<< HEAD
import type { PipelineNode, Pipeline, Edge, ResponseError, ClusterState, ActionsFSM } from '../models';
=======
import type {
	PipelineNode,
	Pipeline,
	Edge,
	ResponseError,
	ClusterState,
	NodesPlugin
} from '../models';
>>>>>>> 6007bda1
import { Err, Ok } from 'ts-monads';
import type { ChimeraPyPipelineConfig } from '$lib/pipelineConfig';

class Client {
	url: string;

	protected constructor(url: string) {
		this.url = url;
	}

	async _fetch<T>(prefix: string, options: RequestInit): Promise<Result<T, ResponseError>> {
		const res = await fetch(this.url + prefix, options);
		if (res.ok) {
			return new Ok<T>(await res.json());
		} else {
			return new Err({ message: res.statusText, code: res.status, body: await res.json() });
		}
	}
}

export class PipelineClient extends Client {
	constructor(serverURL: string, prefix: string = '/pipeline') {
		super(serverURL + prefix);
	}

	async getNodes(): Promise<Result<PipelineNode[], ResponseError>> {
		const prefix = '/list-nodes';
		const response = await this._fetch<PipelineNode[]>(prefix, { method: 'GET' });

		return response;
	}

	async getPipelines(): Promise<Result<Pipeline[], ResponseError>> {
		const prefix = '/list';
		const response = await this._fetch<Pipeline[]>(prefix, { method: 'GET' });

		return response;
	}

	async getPipeline(id: string): Promise<Result<Pipeline, ResponseError>> {
		const prefix = encodeURIComponent(`/get/${id}`);
		const response = await this._fetch<Pipeline>(prefix, { method: 'GET' });
		return response;
	}

	async removePipeline(id: string): Promise<Result<Pipeline, ResponseError>> {
		const prefix = encodeURIComponent(`/remove/${id}`);
		const response = await this._fetch<Pipeline>(prefix, {
			method: 'DELETE',
			headers: new Headers({ 'Content-Type': 'application/json' })
		});

		return response;
	}

	async addEdgeTo(
		pipeline_id: string,
		src: PipelineNode,
		sink: PipelineNode,
		edgeId: string
	): Promise<Result<Edge, ResponseError>> {
		const prefix = encodeURIComponent(`/add-edge/${pipeline_id}`);

		const requestBody = {
			source: src,
			sink: sink,
			id: edgeId
		};

		const response = await this._fetch<Edge>(prefix, {
			method: 'POST',
			body: JSON.stringify(requestBody),
			headers: new Headers({ 'Content-Type': 'application/json' })
		});

		return response;
	}

	async removeEdgeFrom(
		pipeline_id: string,
		src: PipelineNode,
		sink: PipelineNode,
		edgeId: string
	): Promise<Result<Edge, ResponseError>> {
		const prefix = encodeURIComponent(`/remove-edge/${pipeline_id}`);
		const requestBody = {
			source: src,
			sink: sink,
			id: edgeId
		};

		const response = await this._fetch<Edge>(prefix, {
			method: 'POST',
			body: JSON.stringify(requestBody),
			headers: new Headers({ 'Content-Type': 'application/json' })
		});

		return response;
	}

	async addNodeTo(
		pipelineId: string,
		node: PipelineNode
	): Promise<Result<PipelineNode, ResponseError>> {
		const prefix = encodeURIComponent(`/add-node/${pipelineId}`);

		const requestBody = node;

		const response = await this._fetch<PipelineNode>(prefix, {
			method: 'POST',
			body: JSON.stringify(requestBody),
			headers: new Headers({ 'Content-Type': 'application/json' })
		});

		return response;
	}

	async removeNodeFrom(
		pipelineId: string,
		node: PipelineNode
	): Promise<Result<PipelineNode, ResponseError>> {
		const prefix = encodeURIComponent(`/remove-node/${pipelineId}`);
		const requestBody = node;

		const response = await this._fetch<PipelineNode>(prefix, {
			method: 'POST',
			body: JSON.stringify(requestBody),
			headers: new Headers({ 'Content-Type': 'application/json' })
		});

		return response;
	}

	async createPipeline(
		name: string,
		description = 'A pipeline'
	): Promise<Result<Pipeline, ResponseError>> {
		const prefix = '/create';

		const requestBody = {
			name: name,
			description: description
		};
		const response = await this._fetch<Pipeline>(prefix, {
			method: 'PUT',
			body: JSON.stringify(requestBody),
			headers: new Headers({ 'Content-Type': 'application/json' })
		});

		return response;
	}

	async importPipeline(config: string): Promise<Result<Pipeline, ResponseError>> {
		const prefix = '/create';

		const requestBody = {
			config: config
		};

		const response = await this._fetch<Pipeline>(prefix, {
			method: 'PUT',
			body: JSON.stringify(requestBody),
			headers: new Headers({ 'Content-Type': 'application/json' })
		});

		return response;
	}

	async getPlugins(): Promise<Result<NodesPlugin[], ResponseError>> {
		const prefix = '/plugins';
		const response = await this._fetch<NodesPlugin[]>(prefix, { method: 'GET' });

		return response;
	}

	async installPlugin(pluginName: string): Promise<Result<PipelineNode[], ResponseError>> {
		const prefix = encodeURIComponent(`/install-plugin/${pluginName}`);
		const response = await this._fetch<PipelineNode[]>(prefix, { method: 'POST' });

		return response;
	}
}

export class ClusterClient extends Client {
	constructor(serverURL: string, prefix: string = '/cluster') {
		super(serverURL + prefix);
	}

	async getClusterState(): Promise<Result<ClusterState, ResponseError>> {
		const prefix = '/state';
		const response = await this._fetch<ClusterState>(prefix, { method: 'GET' });

		return response;
	}

	async commitPipeline(): Promise<Result<Pipeline, ResponseError>> {
		const prefix = encodeURIComponent(`/commit`);
		const response = await this._fetch<Pipeline>(prefix, {
			method: 'POST',
		});

		return response;
	}

	async previewPipeline(): Promise<Result<Pipeline, ResponseError>> {
		const prefix = encodeURIComponent(`/preview`);
		const response = await this._fetch<Pipeline>(prefix, {
			method: 'POST',
		});

		return response;
	}

	async recordPipeline(): Promise<Result<Pipeline, ResponseError>> {
		const prefix = encodeURIComponent(`/record`);
		const response = await this._fetch<Pipeline>(prefix, {
			method: 'POST',
		});

		return response;
	}

	async stopPipeline(): Promise<Result<Pipeline, ResponseError>> {
		const prefix = encodeURIComponent(`/stop`);
		const response = await this._fetch<Pipeline>(prefix, {
			method: 'POST',
		});

		return response;
	}

	async resetPipeline(): Promise<Result<PipelineNode, ResponseError>> {
		const prefix = encodeURIComponent(`/reset`);
		const response = await this._fetch<PipelineNode>(prefix, {
			method: 'POST',
		});

		return response;
	}

	async assignWorkers(pipeline: Pipeline): Promise<Result<PipelineNode, ResponseError>> {
		const nodes = pipeline.nodes;

		const prefix = encodeURIComponent(`/assign-workers/${pipeline.id}`);
		const response = await this._fetch<PipelineNode>(prefix, {
			method: 'POST',
			body: JSON.stringify(nodes),
			headers: new Headers({ 'Content-Type': 'application/json' })
		});

		return response;
	}

	async activatePipeline(pipelineId: string): Promise<Result<Pipeline, ResponseError>> {
		const prefix = encodeURIComponent(`/activate-pipeline/${pipelineId}`);
		const response = await this._fetch<Pipeline>(prefix, {
			method: 'POST',
			headers: new Headers({ 'Content-Type': 'application/json' })
		});

		return response;
	}

	async getActionsFSM(): Promise<Result<ActionsFSM, ResponseError>> {
		const prefix = '/actions-fsm';
		const response = await this._fetch<ActionsFSM>(prefix, { method: 'GET' });

		return response;
	}


}

export class NetworkClient extends Client {
	constructor(url: string) {
		super(url);
	}

	async getNetworkMap(
		fetch: (input: RequestInfo | URL, init?: RequestInit | undefined) => Promise<Response>
	): Promise<Ok<ClusterState> | Err<ResponseError>> {
		const res = await fetch('/mocks/networkMap.json');
		if (res.ok) {
			return new Ok(await res.json());
		} else {
			return new Err({ message: res.statusText, code: res.status,  });
		}
	}

	async load(
		fetch: (input: RequestInfo | URL, init?: RequestInit | undefined) => Promise<Response>
	) {
		console.log(await (await fetch(`${this.url}/network`)).json());
	}

	async subscribeToLogsZMQ(ip: string, port: number, callable: (e: MessageEvent) => void) {
		const ws = new WebSocket(`ws://localhost:${port}/logs`);
		ws.onmessage = (e) => {
			callable(e);
		};

		ws.onerror = (e) => {
			console.error(e);
		};

		const close = () => {
			ws.close();
		};

		return close;
	}

	async createPipeline() {}

	async deletePipeline() {}
}<|MERGE_RESOLUTION|>--- conflicted
+++ resolved
@@ -1,16 +1,14 @@
 import type { Result } from 'ts-monads/lib/Result';
-<<<<<<< HEAD
-import type { PipelineNode, Pipeline, Edge, ResponseError, ClusterState, ActionsFSM } from '../models';
-=======
 import type {
 	PipelineNode,
 	Pipeline,
 	Edge,
 	ResponseError,
 	ClusterState,
-	NodesPlugin
+	NodesPlugin,
+	ActionsFSM
 } from '../models';
->>>>>>> 6007bda1
+
 import { Err, Ok } from 'ts-monads';
 import type { ChimeraPyPipelineConfig } from '$lib/pipelineConfig';
 
@@ -163,7 +161,7 @@
 		return response;
 	}
 
-	async importPipeline(config: string): Promise<Result<Pipeline, ResponseError>> {
+	async importPipeline(config: ChimeraPyPipelineConfig): Promise<Result<Pipeline, ResponseError>> {
 		const prefix = '/create';
 
 		const requestBody = {

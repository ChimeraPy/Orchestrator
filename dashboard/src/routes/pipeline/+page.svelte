--- conflicted
+++ resolved
@@ -414,16 +414,13 @@
 						},
 						{
 							type: Icons.refresh,
-<<<<<<< HEAD
-							tooltip: 'Fit to screen'
+							tooltip: 'Fit to screen',
+							disabled: !activePipeline
 						},
 						{
 							type: Icons.bolt,
-							tooltip: 'Commit pipeline'
-=======
-							tooltip: 'Fit to screen',
+							tooltip: 'Commit pipeline',
 							disabled: !activePipeline
->>>>>>> 6d2f0f5b
 						}
 					]}
 					title="Pipeline Editor"

<!--
	This is the /pipline route page.
	The following customizations should be made incrementally.
	1. Search/Filter capabilities for Nodes and Pipelines
	2. The `InfoModal` component should be used to later customize the pipelines and nodes attributes.
	3. The `EditableList` component should be used to later customize the pipelines and nodes attributes.
	4. Add zoom capabilities to the pipeline editor.
	5. Accessibility improvements.
-->
<script lang="ts">
	import { pipelineClient } from '$lib/services';
	import { onMount } from 'svelte';
	import { getStore } from '$lib/stores';
	import { PipelineUtils } from '$lib/Services/PipelineUtils';
	import { ClusterUtils } from '$lib/Services/ClusterUtils';
	import { debounce } from '$lib/utils';

	import PartBrowser from '$lib/Components/PipelineBuilder/PartBrowser.svelte';
	import HorizontalMenu from '$lib/Components/PipelineBuilder/HorizontalMenu.svelte';
	import EditableList from '$lib/Components/PipelineBuilder/EditableList.svelte';
	import PluginInstaller from '$lib/Components/PluginInstaller/PluginInstaller.svelte';
<<<<<<< HEAD
	import MarkdownViewer from '$lib/Components/MarkdownViewer/MarkdownViewer.svelte';
=======
	import PipelineImporter from '$lib/Components/PipelineImporter/PipelineImporter.svelte';
>>>>>>> 3ab2de31
	import * as joint from 'jointjs';
	import Modal from '$lib/Components/Modal/Modal.svelte';
	import { CreatePipelineStages } from '$lib/models';
	import type { Pipeline, ClusterState, NodeState, PipelineNode } from '$lib/models';
	import EditableDagViewer from '$lib/Components/PipelineBuilder/EditableDAGViewer.svelte';
	import AttributesEditor  from "$lib/Components/AttributesEditor/AttributesEditor.svelte";
	import { Icons } from '$lib/Icons';

	import { Input, Label, Spinner } from 'flowbite-svelte';
	let networkStore = getStore('network');

	let nodeCells: joint.dia.Cell[];
	let pipelineName: string = '',
		pipelineDescription: string = '';
	let createPipelineStage: CreatePipelineStages = CreatePipelineStages.INACTIVE;
	let pipelineCreationMessage: string = '';
	export let modalOpen: boolean;
	let confirmMessage = 'Create Pipeline';
	let cancelMessage;

	let pipelines = [],
		pipelineListItems = [];
	let activePipeline: Pipeline | null = null;
	let pipelineGraph: EditableDagViewer;
	let pluginInstaller: PluginInstaller;
	let pipelineImporter: PipelineImporter;
	let infoModalContent: { title: string; content: any } | null = null;
	let selectedNode: PipelineNode | null = null;
	let markdownViewer: MarkdownViewer;

	let editorContainer: HTMLElement, horizontalMenu: HTMLElement;

	$: {
		modalOpen = createPipelineStage !== CreatePipelineStages.INACTIVE;
		cancelMessage = [CreatePipelineStages.OK, CreatePipelineStages.ERROR].includes(
			createPipelineStage
		)
			? 'Close'
			: 'Cancel';
		createPipelineStage === CreatePipelineStages.OK ? (activePipeline = null) : null;
		[CreatePipelineStages.OK, CreatePipelineStages.ERROR].includes(createPipelineStage)
			? fetchPipelines()
			: null;
	}

	onMount(async () => {
		await fetchPartBrowserNodes();
		await fetchPipelines();
		const observer = new ResizeObserver((entries) => {
			entries.forEach((entry) => {
				if (entry.target === editorContainer) {
					pipelineGraph?.resize();
				}
			});
		});

		observer.observe(editorContainer);
	});

	// Part Browser
	async function fetchPartBrowserNodes(): Promise<joint.dia.Graph> {
		const result = await pipelineClient.getNodes();
		nodeCells = PipelineUtils.pipelineNodeResultToJointCells(result);
		nodeCells = nodeCells;
	}

	const debouncedFetchNodes = debounce(fetchPartBrowserNodes);

	// Pipeline Editor
	async function addNodeToActivePipeline(cell) {
		if (!activePipeline) {
			infoModalContent = {
				title: 'No active pipeline',
				content: 'Please create or activate a pipeline to add nodes to it.'
			};
			return;
		}

		const node = {
			name: cell.prop('registryName'),
			registry_name: cell.prop('registryName'),
			package: cell.prop('package'),
			id: cell.id
		};

		const result = await pipelineClient.addNodeTo(activePipeline.id, node);
		result.mapAsync(async (node) => {
			await renderActivePipelineGraph();
		});
	}

	async function removeNodeFromPipeline(cell) {
		if (!activePipeline) {
			return;
		}
		const nodeToRemove = activePipeline.nodes.find((n) => n.id === cell.id);
		if (nodeToRemove) {
			const result = await pipelineClient.removeNodeFrom(activePipeline.id, nodeToRemove);
			result.mapError((error) => {
				infoModalContent = {
					title: 'Error removing node',
					content: error
				};
			});
			await renderActivePipelineGraph(true);
		}
	}

	async function fetchPipelines(rerender = true) {
		const result = await pipelineClient.getPipelines();

		pipelineListItems = PipelineUtils.pipelinesResultToEditableListItems(result, activePipeline);
		pipelineListItems = pipelineListItems;

		result.map((p) => {
			pipelines = p;
		});

		if (!activePipeline) {
			activePipeline = pipelines.length ? pipelines[0] : null;
		} else {
			activePipeline = pipelines.find((p) => p.id === activePipeline.id);
		}
		rerender ? await renderActivePipelineGraph() : null;
	}

	const debouncedFetchPipelines = debounce(fetchPipelines);

	async function renderActivePipelineGraph(clear = true) {
		if (!activePipeline) {
			return;
		}
		const result = await pipelineClient.getPipeline(activePipeline.id);
		result.map((pipeline) => {
			activePipeline = pipeline;
		});
		const cells = PipelineUtils.pipelineResultToJointCells(result);
		pipelineGraph?.render(cells, clear);
		pipelineGraph?.layout();
	}

	async function addLinkToPipeline({ src, tgt, link }) {
		const source = activePipeline?.nodes.find((n) => n.id === src?.id);
		const target = activePipeline?.nodes.find((n) => n.id === tgt?.id);

		if (source && target) {
			const result = await pipelineClient.addEdgeTo(activePipeline.id, source, target, link.id);
			result.map((edge) => {
				link.prop('id', edge.id);
			});
		}

		await fetchPipelines(false);
	}

	async function removeLinkFromPipeline({ src, tgt, link }) {
		const source = activePipeline?.nodes.find((n) => n.id === src?.id);
		const target = activePipeline?.nodes.find((n) => n.id === tgt?.id);

		if (source && target) {
			const result = await pipelineClient.removeEdgeFrom(
				activePipeline.id,
				source,
				target,
				link.id
			);
			result
				.map((edge) => {
					pipelineGraph?.removeCell(link.id);
				})
				.mapError((error) => {
					infoModalContent = {
						title: 'Error removing edge',
						content: error
					};
				});
			await fetchPipelines(false);
		}
	}

	function highlightPipelineEdge(link: joint.dia.Link) {
		clearPipelineHighlights();
		const otherLinks = activePipeline?.edges.filter((e) => {
			return e.id !== link.id;
		});

		otherLinks.forEach((l) => {
			pipelineGraph?.setCellStrokeWidth(l.id, 2);
		});

		pipelineGraph?.setCellStrokeWidth(link.id, 4);
	}

	function highlightPipelineNode(node: joint.dia.Element) {
		clearPipelineHighlights();
        const otherCells = activePipeline?.nodes
            .filter((n) => {
                return n.id !== node.id;
            })
            .concat(activePipeline?.edges);

        const pipelineNode = activePipeline?.nodes.find((n) => n.id === node.id);
        if (pipelineNode) {
            selectedNode = pipelineNode;
        }

        otherCells.forEach((n) => {
            pipelineGraph?.setCellStrokeWidth(n.id, 2);
        });

        pipelineGraph?.setCellStrokeWidth(node.id, 4);
    }


	function clearPipelineHighlights() {
        activePipeline?.edges.forEach((l) => {
            pipelineGraph?.setCellStrokeWidth(l.id, 2);
        });

        activePipeline?.nodes.forEach((n) => {
            pipelineGraph?.setCellStrokeWidth(n.id, 2);
        });
        selectedNode = null;
    }

	function showNodeInfo(node) {
		const nodeDetails = activePipeline?.nodes.find((n) => n.id === node.id);
		if (nodeDetails) {
			infoModalContent = {
				title: nodeDetails.name,
				content: getContentFromNodeDetails(nodeDetails)
			};
		}
	}

	function getContentFromNodeDetails(nodeDetails: PipelineNode) {
		return Object.fromEntries(Object.entries(nodeDetails).filter(([key, value]) => !['doc', 'attributes'].includes(key)))
	}

	function getContentFromPipelineDetails(pipelineDetails: Pipeline) {
		const pipeline = Object.assign({}, pipelineDetails);
		pipeline.nodes = pipeline.nodes.map((n) => {
			return getContentFromNodeDetails(n);
		});
		return pipeline;
	}

	function linkExistsInActivePipeline(linkView: joint.dia.LinkView, paper: joint.dia.Paper) {
		const link = linkView.model;
		const source = link.get('source');
		const target = link.get('target');
		const sourceNode = paper.findViewByModel(source.id);
		const targetNode = paper.findViewByModel(target.id);
		const sourceNodeModel = sourceNode.model;
		const targetNodeModel = targetNode.model;

		const linkExists = activePipeline?.edges.some(
			(e) => e.source === sourceNodeModel.id && e.sink === targetNodeModel.id
		);
		return !linkExists;
	}

	// Pipeline Creator/ Info List
	function showAddPipelineModal() {
		createPipelineStage = CreatePipelineStages.ACTIVE;
	}

	async function requestPipelineCreation() {
		if (createPipelineStage === CreatePipelineStages.CREATING) {
			return;
		}

		createPipelineStage = CreatePipelineStages.CREATING;

		const result = await pipelineClient.createPipeline(pipelineName, pipelineDescription);

		result
			.map((pipeline) => {
				createPipelineStage = CreatePipelineStages.OK;
				pipelineCreationMessage = JSON.stringify(pipeline, null, 2);
			})
			.mapError((error) => {
				createPipelineStage = CreatePipelineStages.ERROR;
				pipelineCreationMessage = JSON.stringify(error, null, 2);
			});

		pipelineName = '';
		pipelineDescription = '';
	}

	async function requestPipelineDeletion(item) {
		await pipelineClient.removePipeline(item.id);
		if (activePipeline?.id === item.id) {
			activePipeline = null;
			pipelineGraph?.clearGraph();
		}

		fetchPipelines();
	}

	async function requestPipelineInfo(item) {
		const requestedPipeline = pipelines.find((p) => p.id === item.id);
		(await pipelineClient.getPipeline(requestedPipeline.id)).map((pipeline) => {
			infoModalContent = {
				title: pipeline.name,
				content: getContentFromPipelineDetails(pipeline)
			};
		});
	}

	function activatePipeline(item) {
		pipelineListItems = pipelineListItems.map((i) => {
			i.active = i.id === item.id;
			return i;
		});
		if (activePipeline && activePipeline.id !== item.id) {
			pipelineGraph?.clearGraph();
		}
		activePipeline = pipelines.find((p) => p.id === item.id);
		renderActivePipelineGraph();
	}

	function getNetworkTitle(clusterState: ClusterState | null) {
		if (!clusterState) {
			return 'No active network';
		}
		return `${clusterState.id}#${clusterState.ip}`;
	}

	function displayWorkerInfo(worker) {
		const workerDetails = Object.values($networkStore?.workers || []).find(
			(w) => w.id === worker.id
		);
		if (workerDetails) {
			infoModalContent = {
				title: workerDetails.name,
				content: workerDetails
			};
		}
	}

	function showPluginInstaller() {
		pluginInstaller?.display();
	}

<<<<<<< HEAD
	function showNodeDocs(node) {
		const nodeDetails = activePipeline?.nodes.find((n) => n.id === node.id);
		if(nodeDetails.doc) {
			const docs = nodeDetails.doc
            .replace(/^\s*/mg, '')  // default indentation creates code blocks
            // Convert the arguments to a list
			.replace(/^Args:/mg, (match, arg) => '## Arguments\n')
			.replace(/^Parameters/mg, (match, arg) => '\n## Parameters\n')
            .replace(/^([a-zA-Z_]+):/mg, (match, argName) => `- \`${argName}\`:`)
			.replace(/^\*\*kwargs:?/mg, (match, kwarg) => '- `**kwargs`') // replace **kwargs and args
			console.log(docs);

			markdownViewer.display(docs, nodeDetails.name);
		} else {
			markdownViewer.display('No documentation available', nodeDetails.name);
		}
=======
	function showPipelineImporter() {
		pipelineImporter.display();
>>>>>>> 3ab2de31
	}
</script>

<div class="h-full flex">
	<div class="w-1/5 flex flex-col border-r-2 border-gray-400">
		<div class="flex flex-col flex-1 overflow-hidden">
			<div>
				<HorizontalMenu
					on:refresh={debouncedFetchNodes}
					on:add={() => showPluginInstaller()}
					title="Nodes"
					icons={[
						{
							type: Icons.refresh,
							tooltip: 'Refresh nodes'
						},
						{
							type: Icons.add,
							tooltip: 'Plugins'
						}
					]}
					backgroundClass="bg-blue-600"
				/>
			</div>
			<div class="flex-1 bg-[#F3F7F6] overflow-hidden">
				<PartBrowser
					on:cellClick={(event) => addNodeToActivePipeline(event.detail)}
					cells={nodeCells}
				/>
			</div>
		</div>
		<div class="flex flex-col flex-1">
			<div>
				<HorizontalMenu title={getNetworkTitle($networkStore)} backgroundClass="bg-blue-600" />
			</div>
			<div class="flex-1 flex justify-center items-center bg-[#F3F7F6]">
				<EditableList
					editable={false}
					items={ClusterUtils.clusterStateToWorkerListItems($networkStore)}
					on:info={(event) => displayWorkerInfo(event.detail)}
				/>
			</div>
		</div>
	</div>
	<div class="flex flex-col w-3/5 h-full bg-indigo-100 border-r-2 border-gray-400">
		<div bind:this={editorContainer} class="flex-1 flex flex-col overflow-hidden">
			<div>
				<HorizontalMenu
					bind:this={horizontalMenu}
					on:magnify={() => pipelineGraph?.zoomIn()}
					on:reduce={() => pipelineGraph?.zoomOut()}
					on:refresh={() => pipelineGraph?.scaleContentToFit()}
					icons={[
						{
							type: Icons.magnify,
							tooltip: 'Zoom in',
							disabled: !activePipeline
						},
						{
							type: Icons.reduce,
							tooltip: 'Zoom out',
							disabled: !activePipeline
						},
						{
							type: Icons.refresh,
							tooltip: 'Fit to screen',
							disabled: !activePipeline
						}
					]}
					title="Pipeline Editor"
				/>
			</div>
			<div class="flex-1 overflow-hidden">
				<EditableDagViewer
					bind:this={pipelineGraph}
					additionalLinkValidators={[PipelineUtils.isValidLink, linkExistsInActivePipeline]}
					on:nodeInfo={(event) => showNodeInfo(event.detail.cell)}
					on:linkAdd={(event) => addLinkToPipeline(event.detail)}
					on:linkDblClick={(event) => removeLinkFromPipeline(event.detail)}
					on:nodeDelete={(event) => removeNodeFromPipeline(event.detail.cell)}
					on:linkClick={(event) => highlightPipelineEdge(event.detail.cell)}
					on:nodeClick={(event) => highlightPipelineNode(event.detail.cell)}
					on:blankClick={(event) => clearPipelineHighlights()}
				/>
			</div>
		</div>
		<div class="flex-1 flex flex-col">
			<div>
				<HorizontalMenu title="Active Jobs" />
			</div>
			<div class="flex-1 flex justify-center items-center bg-[#F3F7F6]">
				<p>Active Jobs go here</p>
			</div>
		</div>
	</div>
	<div class="w-1/5 flex flex-col bg-indigo-50">
		<div class="flex flex-col flex-1 overflow-hidden">
			<div>
				<HorizontalMenu
					title="Pipelines"
					backgroundClass="bg-blue-600"
					icons={[
						{ type: Icons.refresh, tooltip: 'Refresh Pipelines' },
						{ type: Icons.add, tooltip: 'Create a new Pipeline' },
						{ type: Icons.upload, tooltip: 'Import a Pipeline', fill: 'none', strokeWidth: 2 }
					]}
					on:add={showAddPipelineModal}
					on:upload={showPipelineImporter}
					on:refresh={debouncedFetchPipelines}
				/>
			</div>
			<div class="flex-1 overflow-hidden">
				<EditableList
					items={pipelineListItems}
					on:info={(event) => requestPipelineInfo(event.detail)}
					on:click={(event) => activatePipeline(event.detail)}
					on:delete={(event) => requestPipelineDeletion(event.detail)}
				/>
			</div>
		</div>
		<div class="flex flex-col flex-1">
			<div>
				<HorizontalMenu
						icons="{[{
							type: Icons.info,
							tooltip: `${selectedNode?.name || 'Node'} Info`,
							disabled: !selectedNode
						}]}"
						title="{selectedNode?.name || 'Selected Node'}"
						backgroundClass="bg-blue-600"
						on:info="{() => showNodeDocs(selectedNode)}"
				/>
			</div>
			<div class="flex-1 justify-center bg-[#F3F7F6] overflow-hidden">
				<AttributesEditor bind:selectedObject="{selectedNode}"/>
			</div>
		</div>
	</div>
</div>
<!-- Creation Modal -->
<Modal
	type="confirm"
	title="Pipeline Creator"
	bind:modalOpen
	disableConfirm={!pipelineName}
	autoclose={false}
	{confirmMessage}
	{cancelMessage}
	on:confirm={requestPipelineCreation}
	on:cancel={() => (createPipelineStage = CreatePipelineStages.INACTIVE)}
>
	<div slot="content">
		{#if createPipelineStage === CreatePipelineStages.ERROR}
			<div class="text-red-500">
				<h3 class="text-xl font-medium text-red-900 p-0">Error</h3>
				<pre>{pipelineCreationMessage}</pre>
			</div>
		{:else if createPipelineStage === CreatePipelineStages.OK}
			<div>
				<h3 class="text-xl font-medium text-green-900 p-0">Success</h3>
				<pre>{pipelineCreationMessage}</pre>
			</div>
		{:else}
			<h3 class="text-xl font-medium text-gray-900 p-0">
				{#if createPipelineStage === CreatePipelineStages.CREATING}
					<Spinner size={4} color="green" />
				{/if}
				{createPipelineStage === CreatePipelineStages.CREATING ? 'Creating' : 'Create'} a New Pipeline
			</h3>
			<br />
			<Label class="space-y-2">
				<span>Pipeline Name</span>
				<Input
					bind:value={pipelineName}
					type="text"
					name="pipeline"
					placeholder="Be creative here"
					required
				/>
			</Label>
			<br />
			<Label class="space-y-2">
				<span>Pipeline Description(optional)</span>
				<Input
					bind:value={pipelineDescription}
					type="text"
					name="pipeline"
					placeholder="Be creative here"
				/>
			</Label>
		{/if}
	</div>
</Modal>

<!-- Alert Modal -->
<Modal
	type="alert"
	title={infoModalContent?.title}
	bind:modalOpen={infoModalContent}
	autoclose={true}
	alertMessage="Close"
	on:cancel={() => (infoModalContent = null)}
	on:alert={() => (infoModalContent = null)}
>
	<div slot="content">
		<h3 class="text-xl font-medium text-green-900 p-2">{infoModalContent.title}</h3>
		<pre>{JSON.stringify(infoModalContent.content, null, 2)}</pre>
	</div>
</Modal>

<PluginInstaller bind:this={pluginInstaller} on:pluginInstalled={() => fetchPartBrowserNodes()} />
<<<<<<< HEAD
<MarkdownViewer bind:this={markdownViewer}/>
=======
<PipelineImporter
	bind:this={pipelineImporter}
	on:importSuccess={() => {
		fetchPipelines();
		fetchPartBrowserNodes();
	}}
/>
>>>>>>> 3ab2de31
<|MERGE_RESOLUTION|>--- conflicted
+++ resolved
@@ -19,11 +19,9 @@
 	import HorizontalMenu from '$lib/Components/PipelineBuilder/HorizontalMenu.svelte';
 	import EditableList from '$lib/Components/PipelineBuilder/EditableList.svelte';
 	import PluginInstaller from '$lib/Components/PluginInstaller/PluginInstaller.svelte';
-<<<<<<< HEAD
 	import MarkdownViewer from '$lib/Components/MarkdownViewer/MarkdownViewer.svelte';
-=======
 	import PipelineImporter from '$lib/Components/PipelineImporter/PipelineImporter.svelte';
->>>>>>> 3ab2de31
+
 	import * as joint from 'jointjs';
 	import Modal from '$lib/Components/Modal/Modal.svelte';
 	import { CreatePipelineStages } from '$lib/models';
@@ -369,27 +367,33 @@
 		pluginInstaller?.display();
 	}
 
-<<<<<<< HEAD
-	function showNodeDocs(node) {
+	async function showNodeDocs(node) {
 		const nodeDetails = activePipeline?.nodes.find((n) => n.id === node.id);
-		if(nodeDetails.doc) {
-			const docs = nodeDetails.doc
-            .replace(/^\s*/mg, '')  // default indentation creates code blocks
-            // Convert the arguments to a list
-			.replace(/^Args:/mg, (match, arg) => '## Arguments\n')
-			.replace(/^Parameters/mg, (match, arg) => '\n## Parameters\n')
-            .replace(/^([a-zA-Z_]+):/mg, (match, argName) => `- \`${argName}\`:`)
-			.replace(/^\*\*kwargs:?/mg, (match, kwarg) => '- `**kwargs`') // replace **kwargs and args
-			console.log(docs);
-
-			markdownViewer.display(docs, nodeDetails.name);
+		let nodeSource = '';
+
+		(await pipelineClient.getNodeSourceCode(node)).map((source) => {
+			nodeSource = source.source_code;
+		});
+		let docs = '';
+
+		if (nodeDetails.doc) {
+			docs = nodeDetails.doc
+					.replace(/^\s*/mg, '')  // default indentation creates code blocks
+					// Convert the arguments to a list
+					.replace(/^Args:/mg, (match, arg) => '## Arguments\n')
+					.replace(/^Parameters/mg, (match, arg) => '\n## Parameters\n')
+					.replace(/^([a-zA-Z_]+):/mg, (match, argName) => `- \`${argName}\`:`)
+					.replace(/^\*\*kwargs:?/mg, (match, kwarg) => '- `**kwargs`') // replace **kwargs and args
 		} else {
-			markdownViewer.display('No documentation available', nodeDetails.name);
-		}
-=======
+			docs = `No documentation found for node ${nodeDetails.name}`;
+		}
+		docs = docs + '\n\n' + ['## Source code', '```python', nodeSource, '```'].join('\n');
+
+		markdownViewer.display(docs, nodeDetails.name);
+	}
+
 	function showPipelineImporter() {
 		pipelineImporter.display();
->>>>>>> 3ab2de31
 	}
 </script>
 
@@ -516,7 +520,9 @@
 						icons="{[{
 							type: Icons.info,
 							tooltip: `${selectedNode?.name || 'Node'} Info`,
-							disabled: !selectedNode
+							disabled: !selectedNode,
+							fill: 'none',
+							strokeWidth: 2
 						}]}"
 						title="{selectedNode?.name || 'Selected Node'}"
 						backgroundClass="bg-blue-600"
@@ -601,14 +607,11 @@
 </Modal>
 
 <PluginInstaller bind:this={pluginInstaller} on:pluginInstalled={() => fetchPartBrowserNodes()} />
-<<<<<<< HEAD
 <MarkdownViewer bind:this={markdownViewer}/>
-=======
 <PipelineImporter
 	bind:this={pipelineImporter}
 	on:importSuccess={() => {
 		fetchPipelines();
 		fetchPartBrowserNodes();
 	}}
-/>
->>>>>>> 3ab2de31
+/>